--- conflicted
+++ resolved
@@ -379,11 +379,8 @@
     # how much of the PSF will fit?
     injection_lb = np.max([(0,0), center - psf_rad], axis=0)
     injection_ub = np.min([center + psf_rad, img.shape], axis=0)
-<<<<<<< HEAD
-=======
     injection_lb = np.array([np.int(i) for i in injection_lb])
     injection_ub = np.array([np.int(i) for i in injection_ub])
->>>>>>> a82c8d66
     injection_dim = injection_ub - injection_lb
     injection_pix = np.ogrid[injection_lb[0]:injection_ub[0],
                              injection_lb[1]:injection_ub[1]]

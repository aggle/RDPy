--- conflicted
+++ resolved
@@ -18,12 +18,6 @@
         """
         Set the pixel scale, angular resolution, coronagraph properties
         """
-<<<<<<< HEAD
-        self.Nx = 80 * units.pixel
-        self.Ny = 80 * units.pixel
-        self.pix_scale = 75 * units.mas/units.pixel # citation needed
-        self.IWA = 400 * units.mas # citation needed
-=======
         self.Nx = 80 * units.pixel # redundant
         self.Ny = 80 * units.pixel # redundant
         self.imshape = np.array([80,80])
@@ -31,7 +25,6 @@
         self.pix_scale = 75 * units.mas/units.pixel # citation needed
         self.IWA = 400 * units.mas # citation needed
         self.IWApix = self.IWA/self.pix_scale
->>>>>>> a82c8d66
 
     # PSF STUFF
     @property
